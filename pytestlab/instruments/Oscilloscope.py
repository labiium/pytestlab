import time
import numpy as np
from typing import List
from dataclasses import dataclass
from PIL import Image
from io import BytesIO, StringIO
import polars as pl
from .instrument import Instrument
from ..config import OscilloscopeConfig, ConfigRequires
from ..errors import InstrumentConfigurationError, InstrumentParameterError
from ..experiments import MeasurementResult

@dataclass
class Preamble:
    """A class to store the preamble data from the oscilloscope channel.

    :param format: The format of the data
    :param type: The type of the data
    :param points: The number of points
    :param xinc: The x increment
    :param xorg: The x origin
    :param xref: The x reference
    :param yinc: The y increment
    :param yorg: The y origin
    :param yref: The y reference
    """

    format: str
    type: str
    points: int
    xinc: float
    xorg: float
    xref: float
    yinc: float
    yorg: float
    yref: float


class Oscilloscope(Instrument):
    """
    Provides an interface for controlling and acquiring data from an oscilloscope using SCPI commands.

    This class inherits from SCPIInstrument and implements specific methods to interact with 
    oscilloscope features such as voltage measurement and timebase scaling.

    Attributes:
    visa_resource (str): The VISA resource string used for identifying the connected oscilloscope.
    profile (dict): Information about the instrument model.
    """
    def __init__(self, visa_resource=None, config=None, debug_mode=False):
        """
        Initialize the Oscilloscope class with the given VISA resource and profile information.
        
        Args:
        visa_resource (str): The VISA resource string used for identifying the connected oscilloscope. Optional if a profile is provided.
        profile (dict): Information about the instrument model.
        """
        if not isinstance(config, OscilloscopeConfig):
            raise InstrumentConfigurationError("Invalid configuration provided.")
        super().__init__(visa_resource=visa_resource, config=config, debug_mode=debug_mode)

    @classmethod
    def from_config(cls, config: OscilloscopeConfig, debug_mode=False):
        return cls(config=OscilloscopeConfig(**config), debug_mode=debug_mode)
    
    def _read_preamble(self):
        """Reads the preamble from the oscilloscope.

        :param inst: The instrument object from pyscpi or pyvisa
        :param debug: Print debug messages
        :return: A Preamble object

        """

        peram = self._query(':WAVeform:PREamble?')
        peram = peram.split(',')
        self._log(peram)

        pre = Preamble(peram[0], peram[1], int(peram[2]), float(peram[4]), float(
            peram[5]), float(peram[6]), float(peram[7]), float(peram[8]), float(peram[9]))

        return pre

    def _check_valid_channel(self, channel: int) -> None:
        if channel not in self.config.channels:
            raise InstrumentParameterError(f"Invalid channel {channel}. Supported channels: {self.config.channels}")
        
    def _read_wave_data(self, channel: int, points: int) -> np.ndarray:

        self._wait()
        self._send_command(f':WAVeform:SOURce CHANnel{channel}')
        
        self._wait()
        
        self._log('Reading channel ' + str(channel))

        self._send_command(':WAVeform:FORMat BYTE')
        self._send_command(':WAVeform:POINts:MODE MAXimum')

        self._log('Reading points')

        if points > 0:
            self._send_command(f':WAVeform:POINts {points}')
        else:
            self._send_command(':WAVeform:POINts MAXimum')

        self._wait()

        self._log('Reading data')

        raw_data = self._query_raw(':WAVeform:DATA?')
        
        data = self._read_to_np(raw_data)
        return data
    
    def lock_panel(self, lock=True):
        """
        Locks the panel of the instrument

        Args:
            lock (bool): True to lock the panel, False to unlock it
        """
        if lock:
            self._send_command(":SYSTem:LOCK ON")
        else:
            self._send_command(":SYSTem:LOCK OFF")

    def auto_scale(self):
        """
        Auto scale the oscilloscope display.
        
        This method sends an SCPI command to the oscilloscope to auto scale the display.
        
        Example:
        >>> auto_scale()
        """
        self._send_command(":AUToscale")

    def set_time_axis(self, scale: float, position: float) -> None:
        """
        Sets the time axis of the Oscilloscope. (x-axis)

        :param scale: scale The scale of the axis in seconds 
        :param position: The position of the time axis from the trigger in seconds
        """
    
        self._send_command(f':TIMebase:SCALe {scale}')
        self._send_command(f':TIMebase:POSition {position}')
        self._wait()
    
    def set_channel_axis(self, channel: int, scale: float, offset: float) -> None:
        """
        Sets the channel axis of the oscilloscope. (y-axis)

        :param channel: The channel to set
        :param scale: The scale of the channel axis in volts
        :param offset: The offset of the channel in volts
        """
        self._check_valid_channel(channel)
        
        self._send_command(f':CHANnel{channel}:SCALe {scale}')
        self._send_command(f':CHANnel{channel}:OFFSet {offset}')
        self._wait()
        
        
    def configure_trigger(self, channel: int, level: float, trigger_type="HIGH", slope: str = "POS", mode: str = "EDGE") -> None:
        """
        Sets the trigger for the oscilloscope.
        
        :param channel: The channel to set the trigger for
        :param slope: The slope of the trigger. Default is 'POS'
        :param trigger_type: The type of trigger. Default is 'HIGH'
        :param level: The trigger level in volts
        :param mode: The trigger mode. Default is 'EDGE'
        """
        
        self._check_valid_channel(channel)

        self._send_command(f':TRIG:SOUR CHAN{channel}')
        self._send_command(f':TRIGger:LEVel:{self.config.trigger.types[trigger_type]} {level}, CHAN{channel}')
        self._send_command(f':TRIGger:SLOPe {self.config.trigger.slopes[slope]}')
        self._send_command(f':TRIGger:MODE {self.config.trigger.modes[mode]}')
        self._wait()
        
        self._log("""Trigger set with the following parameters:
                  Trigger Source: {channel}
                  Trigger Level: {level}
                  Trigger Slope: {slope}
                  Trigger Mode: {mode}""")
        
    def measure_voltage_peak_to_peak(self, channel):
        """
        Measure the peak-to-peak voltage for a specified channel.
        
        This method sends an SCPI query to the oscilloscope to measure the peak-to-peak voltage 
        of the given channel, then encapsulates the measurement result into a MeasurementResult object.
        
        Args:
        channel (int): The channel identifier, which can be an integer or string depending on the oscilloscope model.
        
        Returns:
        MeasurementResult: An object containing the peak-to-peak voltage measurement for the specified channel.
        
        Example:
        >>> measure_voltage_peak_to_peak(1)
        <MeasurementResult object at 0x7f1ec2a4f510>
        """
        self._check_valid_channel(channel)

        response = self._query(f"MEAS:VPP? CHAN{channel}")

        measurement_result = MeasurementResult(
            values=response,
            units="V",
            instrument=self.config.model,
            measurement_type="P2PV",
        )

        self._log("Peak to Peak Voltage: " + str(response))
        
        return measurement_result

    def measure_rms_voltage(self, channel: int) -> MeasurementResult:
        """
        Measure the root-mean-square (RMS) voltage for a specified channel.
        
        This method sends an SCPI query to the oscilloscope to measure the RMS voltage 
        of the given channel, then encapsulates the measurement result into a MeasurementResult object.
        
        Args:
        channel (int/str): The channel identifier, which can be an integer or string depending on the oscilloscope model.
        
        Returns:
        MeasurementResult: An object containing the RMS voltage measurement for the specified channel.
        
        Example:
        >>> measure_rms_voltage("CH1")
        <MeasurementResult object at 0x7f1ec2a4f590>
        """
        #Error Handling
        self._check_valid_channel(channel)

        response = self._query(f"MEAS:VRMS? CHAN{channel}")
        
        self._log("RMS Voltage: " + str(response))
        
        measurement_result = MeasurementResult(float(response),self.config.model, "V", "rms voltage")
        return measurement_result

    def read_channels(self, channels: List[int] | int, points=10000, runAfter=True, timebase=None, recursive_depth=0):
        """
        Reads the specified channels from the oscilloscope.
        
        This method sends an SCPI command to the oscilloscope to read the specified channels.
        
        Args:
        channels (list|int): A list of channel numbers to read.
        points (int): The number of points to read from each channel.
        timebase (float): The timebase scale to use for the measurement.
        
        Returns:
        dict: A dictionary containing the measurement results for each channel.
        
        Example:
        >>> read_channels([1, 2, 3, 4])

        """
        if timebase is not None:
            self.set_timebase_scale(timebase)



        self._log(points)
        self._log("starting")

        if isinstance(channels, int):
            channels = [channels]
            
        for channel in channels:
            self._check_valid_channel(channel)

        # Prepare the MeasurementResult dictionary
        sampling_rate = float(self.get_sampling_rate())

        # Setup and digitize commands
        channel_commands = ', '.join(f"CHANnel{channel}" for channel in channels)
        self._send_command(f"DIGitize {channel_commands}")
        self._send_command(f':WAVeform:SOURce CHANnel{channels[0]}')

        # Read preamble to get scaling factors
        pream = self._read_preamble()

        # Prepare the time axis once, as it is the same for all channels
        time_values = (np.arange(0, pream.points, 1) - pream.xref) * pream.xinc + pream.xorg

        measurement_results = {}

        for i, channel in enumerate(channels):
            data = self._read_wave_data(channel, points)
            # Calculate the voltage values
            voltages = (data - pream.yref) * pream.yinc + pream.yorg 
            if len(data) != pream.points and recursive_depth < 5:
                return self.read_channels(channels, points=points, runAfter=runAfter, timebase=timebase, recursive_depth=recursive_depth+1)
            elif recursive_depth >= 5:
                raise InstrumentParameterError("Could not resolve point mismatch")
            elif len(voltages) == len(time_values):
                # Populate the 2D numpy array with the voltage values
                measurement_results[channel] = MeasurementResult(instrument=self.config.model,
                                                                    units="V",
                                                                    measurement_type="VoltageTime",
                                                                    sampling_rate=sampling_rate,
                                                                    values=np.vstack((
                                                                        time_values,
                                                                        voltages
                                                                    )))
                if points != len(voltages):
                    print("WARNING: points mismatch please investigate configuration")
                if runAfter:
                    self._send_command(":RUN")

        return measurement_results


    def get_sampling_rate(self):
        # Send the SCPI command to query the current sampling rate
        response = self._query(":ACQuire:SRATe?")
        
        # Parse the response to get the sampling rate value.
        sampling_rate = float(response)
        return sampling_rate
        # return MeasurementResult(sampling_rate, self.config.model, "Hz", "sampling rate")
    
    def get_probe_attenuation(self, channel):
        """
        Gets the probe attenuation for a given channel.

        """
        self._check_valid_channel(channel)
        # Set the probe attenuation for the specified channel
        response = self._query(f"CHANnel{channel}:PROBe?")
        response = f"{response}:1"
        # return MeasurementResult(self.config.model, "V", "probe attenuation", response)
        return response
        
    def set_probe_attenuation(self, channel, scale):
        """
        Sets the probe scale for a given channel.

        Parameters:
            channel (int): The oscilloscope channel to set the scale for.
            scale (float): The probe scale value (e.g., 10.0 for 10:1, 1.0 for 1:1).
        """
        self._check_valid_channel(channel)
        
        self._send_command(f":CH{channel}:PROBe {self.config.channels[channel].probe_attenuation[scale]}")

        # Confirm the action to the log
        self._log(f"Set probe scale to {scale}:1 for channel {channel}.")

    def set_timebase_scale(self, scale):
        """
        Set the timebase scale of the oscilloscope.
        
        This method sends an SCPI command to adjust the timebase scale on the oscilloscope display.
        
        Args:
        scale (float): The timebase scale in seconds per division.
        
        Example:
        >>> set_timebase_scale(0.002)
        """
        self._send_command(f"TIM:SCAL {scale}")

    def get_timebase_scale(self):
        """
        Retrieve the current timebase scale setting from the oscilloscope.
        
        This method sends an SCPI query to get the current timebase scale and encapsulates 
        the result into a MeasurementResult object.
        
        Returns:
        MeasurementResult: An object containing the current timebase scale setting.
        
        Example:
        >>> get_timebase_scale()
        <MeasurementResult object at 0x7f1ec2a4f650>
        """

        response = self._query("TIM:SCAL?")

        measurement_result = MeasurementResult(response, self.config.model, "s", "timebase scale")
        return measurement_result

    def set_acquisition_time(self, time):
        """
        Set the total acquisition time for the oscilloscope.

        ARGS;
            time (float): The total acquisition time in seconds.
        """
        # Set the total time for acquisition
        self._send_command(f":TIMebase:MAIN:RANGe {time}")

    def set_sample_rate(self, rate):
        """
        Sets the sample rate for the oscilloscope.

        Args:
        rate (str): The desired sample rate. Valid values are 'MAX' and 'AUTO'.
        """
        rate = rate.upper()
        valid_values = ["MAX", "AUTO"]
        if rate not in valid_values:
            raise InstrumentParameterError(f"Invalid Valid: supported = {valid_values}")
        # Set the sample rate for acquisition
        self._send_command(f"ACQuire:SRATe {rate}")

    def set_bandwidth_limit(self, channel, bandwidth):
        """
        
        """
        self._check_valid_channel(channel)
        # Limit the bandwidth to a specified frequency to reduce noise
        self._send_command(f"CHANnel{channel}:BANDwidth {bandwidth}")

    def set_trigger(self, channel, trigger_level):
        """
        Sets the trigger level for a given channel.

        Parameters:

        """
        self._check_valid_channel(channel)
        # Set the trigger level for the specified channel
        self._send_command(f"TRIGger:LEVel CHANnel{channel},{trigger_level}")

    def set_trigger_source(self, channel):
        """
        
        """
        self._check_valid_channel(channel)
        # Set the trigger source to the specified channel
        self._send_command(f"TRIGger:SOURce CHANnel{channel}")

    @ConfigRequires("function_generator")
    def wave_gen(self, state: bool):
        """
        Enable or disable the waveform generator of the oscilloscope.

        This method sends an SCPI command to enable or disable the function generator in the oscilloscope.
        
        Args:
        state (str): The desired state ('ON' or 'OFF') for the waveform generator.
        
        Raises:
        InstrumentParameterError: If the oscilloscope model does not have a waveform generator or if the state is not supported.
        
        Example:
        >>> set_wave_gen('ON')
        """
        self._send_command(f"WGEN:OUTP {'ON' if state else 'OFF'}")

    @ConfigRequires("function_generator")
    def set_wave_gen_func(self, state):
        """
        Set the waveform function for the oscilloscope's waveform generator.

        This method sends an SCPI command to change the function (e.g., 'SINE', 'SQUARE') of the waveform generator.
        
        Args:
        state (str): The desired function ('SINE', 'SQUARE', etc.) for the waveform generator.

        Raises:
        InstrumentParameterError: If the oscilloscope model does not have a waveform generator or if the state is not supported.

        Example:
        >>> set_wave_gen_func('SINE')
        """
        
        self._send_command(f"WGEN:FUNC {self.config.function_generator.waveform_types[state]}")

    @ConfigRequires("function_generator")
    def set_wave_gen_freq(self, freq):
        """
        Set the frequency for the waveform generator.

        This method sends an SCPI command to set the frequency of the waveform generator.
        
        Args:
        freq (float): The desired frequency for the waveform generator in Hz.

        Raises:
        InstrumentParameterError: If the oscilloscope model does not have a waveform generator or if the frequency is out of range.

        Example:
        >>> set_wave_gen_freq(1000.0)
        """
        
        self._send_command(f"WGEN:FREQ {self.config.function_generator.frequency.in_range(freq)}")

    @ConfigRequires("function_generator")
    def set_wave_gen_amp(self, amp):
        """
        Set the amplitude for the waveform generator.

        This method sends an SCPI command to set the amplitude of the waveform generator.
        
        Args:
        amp (float): The desired amplitude for the waveform generator in volts.

        Raises:
        InstrumentParameterError: If the oscilloscope model does not have a waveform generator or if the amplitude is out of range.

        Example:
        >>> set_wave_gen_amp(1.0)
        """

        print(self.config.function_generator)
        self._send_command(f"WGEN:VOLT {self.config.function_generator.amplitude.in_range(amp)}")

    @ConfigRequires("function_generator")
    def set_wave_gen_offset(self, offset):
        """
        Set the voltage offset for the waveform generator.

        This method sends an SCPI command to set the voltage offset of the waveform generator.
        
        Args:
        offset (float): The desired voltage offset for the waveform generator in volts.

        Raises:
        InstrumentParameterError: If the oscilloscope model does not have a waveform generator or if the offset is out of range.

        Example:
        >>> set_wave_gen_offset(0.1)
        """
        
        self._send_command(f"WGEN:VOLT:OFFSet {self.config.function_generator.offset.in_range(offset)}")

    @ConfigRequires("function_generator")
    def set_wgen_sin(self, amp: float, offset: float, freq: float) -> None:
        """Sets the waveform generator to a sine wave. (Only available on specific models)

        :param amp: The amplitude of the sine wave in volts
        :param offset: The offset of the sine wave in volts
        :param freq: The frequency of the sine wave in Hz. The frequency can be adjusted from 100 mHz to 20 MHz.
        """

        self._send_command('WGEN:FUNCtion SINusoid')
        self._send_command(f':WGEN:VOLTage {self.config.function_generator.amplitude.in_range(amp)}')
        self._send_command(f':WGEN:VOLTage:OFFSet {self.config.function_generator.offset.in_range(offset)}')
        self._send_command(f':WGEN:FREQuency {self.config.function_generator.frequency.in_range(freq)}')


    @ConfigRequires("function_generator")
    def set_wgen_square(self, v0: float, v1: float, freq: float, dutyCycle: int) -> None:
        """Sets the waveform generator to a square wave. (Only available on specific models)

        :param v0: The voltage of the low state in volts
        :param v1: The voltage of the high state in volts
        :param freq: The frequency of the square wave in Hz. The frequency can be adjusted from 100 mHz to 10 MHz.
        :param dutyCycle: The duty cycle can be adjusted from 1% to 99% up to 500 kHz. At higher frequencies, the adjustment range narrows so as not to allow pulse widths less than 20 ns.
        """
        def clamp(number):
            number = min(number, 99)
            number = max(number, 1)
            return number

        self._send_command('WGEN:FUNCtion SQUare')
        self._send_command(f':WGEN:VOLTage:LOW {self.config.function_generator.voltage.in_range(v0)}')
        self._send_command(f':WGEN:VOLTage:HIGH {self.config.function_generator.voltage.in_range(v1)}')
        self._send_command(f':WGEN:FREQuency {self.config.fun}')
        self._send_command(f':WGEN:FUNCtion:SQUare:DCYCle {clamp(dutyCycle)}')


    @ConfigRequires("function_generator")
    def set_wgen_ramp(self, v0: float, v1: float, freq: float, symmetry: int) -> None:
        """Sets the waveform generator to a ramp wave. (Only available on specific models)

        :param v0: The voltage of the low state in volts
        :param v1: The voltage of the high state in volts
        :param freq: The frequency of the ramp wave in Hz. The frequency can be adjusted from 100 mHz to 100 kHz.
        :param symmetry: Symmetry represents the amount of time per cycle that the ramp waveform is rising and can be adjusted from 0% to 100%.
        """
        
        def clamp(number):
            number = min(number, 100)
            number = max(number, 0)
            return number


        self._send_command('WGEN:FUNCtion RAMP')
        self._send_command(f':WGEN:VOLTage:LOW {self.config.function_generator.voltage.in_range(v0)}')
        self._send_command(f':WGEN:VOLTage:HIGH {self.config.function_generator.voltage.in_range(v1)}')
        self._send_command(f':WGEN:FREQuency {self.config.function_generator.frequency.in_range(freq)}')
        self._send_command(f':WGEN:FUNCtion:RAMP:SYMMetry {clamp(symmetry)}')


    @ConfigRequires("function_generator")
    def set_wgen_pulse(self, v0: float, v1: float, period: float, pulseWidth: float) -> None:
        """Sets the waveform generator to a pulse wave. (Only available on specific models)

        :param v0: The voltage of the low state in volts
        :param v1: The voltage of the high state in volts
        :param period: The period of the pulse wave in seconds. The period can be adjusted from 10 ns to 10 s.
        :param pulseWidth: The pulse width can be adjusted from 20 ns to the period minus 20 ns.
        """
        
        def clamp(number):
            number = min(number, 10)
            number = max(number, 0.00000001)
            return number

        self._send_command('WGEN:FUNCtion PULSe')
        self._send_command(f':WGEN:VOLTage:LOW {self.config.function_generator.voltage.in_range(v0)}')
        self._send_command(f':WGEN:VOLTage:HIGH {self.config.function_generator.voltage.in_range(v1)}')
        self._send_command(f':WGEN:PERiod {period}')
        self._send_command(f':WGEN:FUNCtion:PULSe:WIDTh {clamp(pulseWidth)}')


    @ConfigRequires("function_generator")
    def set_wgen_dc(self, offset: float) -> None:
        """Sets the waveform generator to a DC wave. (Only available on specific models)

        :param offset: The offset of the DC wave in volts
        """
        
        self._send_command('WGEN:FUNCtion DC')
        self._send_command(f':WGEN:VOLTage:OFFSet {self.config.function_generator.offset.in_range(offset)}')


    @ConfigRequires("function_generator")
    def set_wgen_noise(self, v0: float, v1: float, offset: float) -> None:
        """Sets the waveform generator to a noise wave. (Only available on specific models)

        :param v0: The voltage of the low state in volts
        :param v1: The voltage of the high state in volts
        :param offset: The offset of the noise wave in volts
        """
        
        self._send_command('WGEN:FUNCtion NOISe')
        self._send_command(f':WGEN:VOLTage:LOW {self.config.function_generator.voltage.in_range(v0)}')
        self._send_command(f':WGEN:VOLTage:HIGH {self.config.function_generator.voltage.in_range(v1)}')
        self._send_command(f':WGEN:VOLTage:OFFSet {self.config.function_generator.offset.in_range(offset)}')

    def display_channel(self, channels: list | int, state=True) -> None:
        """
        Display the specified channels on the oscilloscope.
        
        This method sends an SCPI command to the oscilloscope to display the specified channels.
        
        Args:
        channels (list|int): A list of channel numbers to display.
        Raises:
        InstrumentParameterError: If the oscilloscope model does not support the specified channel(s).
        
        Example:
        >>> display_channel([1, 2])
        """
        if isinstance(channels, int):
            channels = [channels]
        
        for channel in channels:
            self._check_valid_channel(channel)
        # Implement SCPI commands to display the specified channels
        for channel in channels:
            self._send_command(f"CHAN{channel}:DISP {'ON' if state else 'OFF'}")

    @ConfigRequires("fft")
    def fft_display(self, state=True):
        """
        Switches on the FFT display

        :param state: The state of the FFT display
        """
        
        self._send_command(f":FFT:DISPlay {'ON' if state else 'OFF'}")
        self._log(f"FFT display {'enabled' if state else 'disabled'}.")
        
    @ConfigRequires("function_generator")
    def function_display(self, state=True):
        """
        Switches on the function display

        :param state: The state of the function display
        """
        
        self._send_command(f":FUNCtion:DISPlay {'ON' if state else 'OFF'}")
        self._log(f"Function display {'enabled' if state else 'disabled'}.")

    @ConfigRequires("fft")
    def configure_fft(self, source_channel: int, scale: float = None, offset: float = None, window_type: str = 'HANNing', units: str = 'DECibel', display: bool = True):
        """
        Configure the oscilloscope to perform an FFT on the specified channel with the given parameters.

        :param source_channel: The channel number to perform FFT on.
        :param scale: The scale of the FFT display in dB. Defaults to None.
        :param offset: The offset of the FFT display. Defaults to None.
        :param window_type: The windowing function to apply. Defaults to 'HANNing'.
        :param units: The unit of measurement for the FFT (DECibel or VRMS). Defaults to 'DECibel'.
        :param display: A boolean to turn the FFT display ON or OFF. Defaults to True.
        """

        # Ensure the oscilloscope supports FFT and the specified channel is valid
        # if source_channel not in self.profile["channels"]:
        #     raise InstrumentParameterError(f"Invalid channel {source_channel}. Supported channels: {self.profile['channels']}")
        # if window_type not in self.profile["fft"]["window_types"]:
        #     raise InstrumentParameterError(f"Invalid window type {window_type}. Supported window types: {self.profile['fft']['window_types']}")
        # if units not in self.profile["fft"]["units"]:
        #     raise InstrumentParameterError(f"Invalid units {units}. Supported units: {self.profile['fft']['units']}")
        
        
        # Set the FFT source to the specified channel
        self._send_command(f':FFT:SOURce1 CHANnel{source_channel}')
        # Configure the FFT window type
        self._send_command(f':FFT:WINDow {window_type}')
        # configure Center span
        self._send_command(f':FFT:CENTer:SPAn 0')
        # Configure the FFT vertical type (units)
        self._send_command(f':FFT:VTYPe {units}')
        # Set the scale if provided
        if scale is not None:
            self._send_command(f':FFT:SCALe {scale}dB')
        # Set the offset if provided
        if offset is not None:
            self._send_command(f':FFT:OFFSet {offset}')
        # Turn the FFT display on or off based on the parameter
        display_state = '1' if display else '0'
        self._send_command(f':FFT:DISPlay {display_state}')

        self._log(f"FFT configured for channel {source_channel}.")

    def _convert_binary_block_to_data(self, binary_block):
        # Process the binary data header to determine the size of the block
        header_len = int(binary_block[1])  # Assuming the length of the length field itself is 1 byte
        expected_data_points = int(binary_block[2:2+header_len])

        # Use _read_to_np to read the binary data into a NumPy array
        data = self._read_to_np()

        # Ensure that we've read the correct number of data points
        if len(data) != expected_data_points:
            raise InstrumentParameterError("Data size mismatch")
        
        # Data is now in a NumPy array format and can be reshaped or processed as needed
        # For FRANalysis, the data often comes in pairs representing frequency and response (magnitude/phase)
        # so we need to reshape the array accordingly
        data_points_per_entry = 2  # Assuming each data point consists of a frequency and a corresponding value
        structured_data = data.reshape((-1, data_points_per_entry))
<<<<<<< HEAD
        

    def perform_franalysis(self, input_channel, output_channel, start_freq, stop_freq, points=1000, mode='SWEep'):
        """
        Perform a frequency response analysis on the oscilloscope.

        :param input_channel: The channel number to use as the input.
        :param output_channel: The channel number to use as the output.
        :param start_freq: The start frequency of the analysis in Hz.
        :param stop_freq: The stop frequency of the analysis in Hz.
        :param points: The number of points to use for the analysis.
        """
        # Validate input
        self._check_valid_channel(input_channel)
        self._check_valid_channel(output_channel)
        
        if mode not in ['SWEep', 'SINGle']:
            raise InstrumentParameterError(f"Invalid mode {mode}. Supported modes: 'SWEep', 'SINGle'")
        if start_freq < 10 or stop_freq > 20000000:
            raise InstrumentParameterError(f"Invalid frequency range {start_freq} to {stop_freq}. Supported range: 10 Hz to 20 MHz")
        if points < 1:
            raise InstrumentParameterError(f"Invalid number of points {points}. Number of points must be positive.")
        
        # Enable FRANalysis
        self._send_command(":FRANalysis:ENABle 1")

        # Set the start and stop frequencies
        self._send_command(f":FRANalysis:FREQuency:STARt {start_freq}Hz")
        self._send_command(f":FRANalysis:FREQuency:STOP {stop_freq}Hz")

        # Set the mode
        self._send_command(f":FRANalysis:FREQuency:MODE {mode}")

        # If single frequency mode, set the single frequency, otherwise set points for sweep
        if mode == 'SINGle':
            self._send_command(f":FRANalysis:FREQuency:SINGle {start_freq}Hz")
        else:
            # Not directly provided in the command summary, assuming there's a command for points
            if points < 1:
                raise InstrumentParameterError(f"Invalid number of points {points}. Number of points must be positive.")
            # TODO remove this hard-coded limit - only for DSOX1204G
            if points > 1000:
                raise InstrumentParameterError(f"Invalid number of points {points}. Number of points must be less than 1000.")

            self._send_command(f":FRANalysis:SWEep:POINts {points}")

        # Initiate FRANalysis
        self._send_command(":FRANalysis:RUN")

        # Wait for analysis to complete and then read the data
        # The waiting mechanism is not detailed, assuming there's a method for it
        self._wait()
        # Read the FRANalysis data (binary block format)
        franalysis_data = self._read_to_np(self._query_raw(":FRANalysis:DATA?"))

        # Process the binary block data into a structured format
        # Assuming a helper function to convert binary block to numerical data
        # data = self._read_preamble()

        # Disable FRANalysis after completion
        self._send_command(":FRANalysis:ENABle 0")

        # Return the processed data
        return franalysis_data
    
=======

>>>>>>> 0667221b
    @ConfigRequires("fft")
    def read_fft_data(self) -> MeasurementResult:
        """
        Perform the FFT and read the data from the oscilloscope, returning it as a MeasurementResult.

        :return: A MeasurementResult object containing the FFT data.
        """
        self._log('Initiating FFT data read.')
        
        # The oscilloscope setup for FFT should be done before calling this method
        # Make sure that the acquisition is already started or in continuous mode
        
        # Assuming :FUNCtion:DATA? returns the FFT data from the oscilloscope
        self._send_command(':FUNCtion:DATA?')
        fft_data = self._read_to_np()
        
        # Now, instead of just returning fft_data, we need to encapsulate it into MeasurementValue objects
        # and then add these to a MeasurementResult object.

        # For this example, let's assume 'self.sampling_rate' is set and represents the sampling rate used for FFT
        if self.sampling_rate is None:
            raise InstrumentParameterError("Sampling rate must be set to read FFT data.")
        
        # Compute the frequency bins for the FFT data
        freq = np.fft.fftfreq(len(fft_data), 1 / self.sampling_rate)
        
        units = self._query(":FFT:VTYPe?")
        # Create a new MeasurementResult for the FFT results
        fft_measurement_result = MeasurementResult(
            instrument=self.instrument,  # Replace with actual attribute, if different
            units=units,  
            measurement_type="FFT",
            sampling_rate=self.sampling_rate,  # Including the sampling rate for reference
            values= np.array([freq, fft_data])
        )
        
        # Populate the MeasurementResult with MeasurementValue objects
        # for f, magnitude in zip(freq, fft_data):
            # fft_measurement_value = MeasurementValue(value=magnitude)
            # # Normally, timestamp would be set to the time the measurement was taken
            # # In this case, we can repurpose it to store the frequency, if that's acceptable for your design
            # fft_measurement_value.timestamp = f


            # fft_measurement_result.add(fft_measurement_value)
        
        return fft_measurement_result

    def screenshot(self):
        """
        Capture a screenshot of the oscilloscope display.

        :return Image: A PIL Image object containing the screenshot.
        """
        binary_data = self._query_raw(":DISPlay:DATA? PNG, COLor")
        length_of_length = int(chr(binary_data[1]))  # Convert the length indicator to an integer
        data_length = int(binary_data[2:2+length_of_length].decode())  # Extract the length of the image data
        image_data = binary_data[2+length_of_length:2+length_of_length+data_length]  # Extract the image data
        return Image.open(BytesIO(image_data))


    @ConfigRequires("franalysis")
    @ConfigRequires("function_generator")
    def franalysis_sweep(self, input_channel, output_channel, start_freq, stop_freq, amplitude, points=1000, trace="none", load="onemeg", disable_on_complete=True):
        """
        Perform a frequency response analysis sweep on the oscilloscope.

        :param input_channel: The channel number to use as the input.
        :param output_channel: The channel number to use as the output.
        :param start_freq: The start frequency of the analysis in Hz.
        :param stop_freq: The stop frequency of the analysis in Hz.
        :param points: The number of points to use for the analysis.
        """
        # Validate input
        self._check_valid_channel(input_channel)
        self._check_valid_channel(output_channel)

        # Enable FRANalysis
        self._send_command(":FRANalysis:ENABle 1")

        self._send_command(f":FRANalysis:SOURce:INPut CHANnel{input_channel}")
        self._send_command(f":FRANalysis:SOURce:OUTPut CHANnel{output_channel}")

        self._send_command(f":FRANalysis:FREQuency:MODE SWEep")
        self._send_command(f":FRANalysis:SWEep:POINts {points}")
        
        self._send_command(f":FRANalysis:FREQuency:STARt {self.config.function_generator.frequency.in_range(start_freq)}Hz")
        self._send_command(f":FRANalysis:FREQuency:STOP {self.config.function_generator.frequency.in_range(stop_freq)}Hz")
    
        self._send_command(f":FRANalysis:WGEN:LOAD {self.config.franalysis.load[load]}")
        self._send_command(f":FRANalysis:TRACE {self.config.franalysis.trace[trace]}")

        self._send_command(f"WGEN:VOLT {self.config.function_generator.amplitude.in_range(amplitude)}")

        self._send_command(f":FRANalysis:RUN")

        self._wait()
        self._wait_event()

        # data = self._convert_binary_block_to_data(self._query_raw(":FRANalysis:DATA?"))

        data = self._query(":FRANalysis:DATA?")
        if disable_on_complete:
            self._send_command(":FRANalysis:ENABle 0")

        df = pl.read_csv(StringIO(data))
        # self.
        return df
        # if disable_on_complete:
        #     self._send_command(":FRANalysis:ENABle 0")

        # freq_points = np.linspace(start_freq, stop_freq, points) 
        # return MeasurementResult(
        #     instrument="Oscilloscope",
        #     units="phase",
        #     measurement_type="franalysis",
        #     values=np.vstaskack((freq_points, data))
        # )

# class DigitalOscilloscopeWithJitter(Oscilloscope):

#     def __init__(self, visa_resource, profile):
#         super().__init__(visa_resource, profile)

#     def _available_jitter_measurements(self, jitter_type):
#         if jitter_type not in self.profile["jitter_analysis"]["available_types"]:
#             raise InstrumentParameterError(f"Invalid jitter type {jitter_type}. Supported jitter types: {self.profile['jitter_analysis']}")

#     def setup_rms_jitter_measurement(self, channel):
#         self._available_jitter_measurements("rms")
#         # Implement SCPI commands to set up the oscilloscope for jitter measurement
#         self._send_command(f"MEASure:JITTer:SOURce CHANnel{channel}")
#         self._send_command("MEASure:JITTer:MODE RMS")

#     def setup_peak_to_peak_jitter_measurement(self, channel):
#         self._available_jitter_measurements("peak_to_peak")
#         # Implement SCPI commands to set up the oscilloscope for jitter measurement
#         self._send_command(f"MEASure:JITTer:SOURce CHANnel{channel}")
#         self._send_command("MEASure:JITTer:MODE PK2PK")

#     def setup_period_jitter_measurement(self, channel):
#         self._available_jitter_measurements("period")
#         # Implement SCPI commands to set up the oscilloscope for jitter measurement
#         self._send_command(f"MEASure:JITTer:SOURce CHANnel{channel}")
#         self._send_command("MEASure:JITTer:MODE PERiod")

#     def setup_cycle_to_cycle_jitter_measurement(self, channel):
#         self._available_jitter_measurements("cycle_to_cycle")
#         # Implement SCPI commands to set up the oscilloscope for jitter measurement
#         self._send_command(f"MEASure:JITTer:SOURce CHANnel{channel}")
#         self._send_command("MEASure:JITTer:MODE CCYCle")

#     def configure_trigger(self, trigger_source, trigger_level):
#         # Implement SCPI commands to configure trigger settings for jitter measurement
#         self._send_command(f"TRIGger:SOURce CHANnel{trigger_source}")
#         self._send_command(f"TRIGger:LEVel CHANnel{trigger_source},{trigger_level}")

#     def acquire_jitter_data(self):
#         # Implement SCPI commands to acquire jitter data from the oscilloscope
#         self._send_command("ACQuire:STATE RUN")

#     def analyze_jitter_data(self):
#         measurement_result = MeasurementResult(self.profile["model"], "s", "jitter")
#         jitter_value = self._query_command("MEASure:JITTer?")
#         measurement_result.add_measurement(jitter_value)
#         return measurement_result
    
#     def perform_rms_jitter_measurement(self, channel, trigger_source, trigger_level) -> MeasurementResult:
#         self.setup_rms_jitter_measurement(channel)
#         self.configure_trigger(trigger_source, trigger_level)
#         self.acquire_jitter_data()
#         return self.analyze_jitter_data()
    
#     def perform_peak_to_peak_jitter_measurement(self, channel, trigger_source, trigger_level) -> MeasurementResult:
#         """
#         Perform a peak-to-peak jitter measurement on a specified channel with given trigger settings.
        
#         This method sets up the measurement, configures the trigger, acquires the jitter data and 
#         then analyzes the data to return a MeasurementResult object containing the results of 
#         the jitter measurement.
        
#         Args:
#         channel (str/int): The identifier for the channel on which the measurement is to be performed.
#                         This could be an integer representing the channel number or a string representing
#                         the channel name, depending on the implementation.
#         trigger_source (str/int): The identifier for the trigger source. This could be an integer or a 
#                                 string representing the source depending on the implementation.
#         trigger_level (float): The trigger level for the measurement in volts. This value sets the voltage 
#                             level at which the trigger event occurs.
        
#         Returns:
#         MeasurementResult: An object containing the results of the peak-to-peak jitter measurement.
        
#         Raises:
#         NotImplementedError: If any of the method calls within this function (e.g., setup_peak_to_peak_jitter_measurement, 
#                             configure_trigger, acquire_jitter_data, analyze_jitter_data) are not implemented.
#         MeasurementError: If there is an error during the measurement process.
        
#         Example:
#         >>> perform_peak_to_peak_jitter_measurement("CH1", "External", 0.5)
#         <MeasurementResult object at 0x7f9bd8134f50>
#         """
#         self.setup_peak_to_peak_jitter_measurement(channel)
#         self.configure_trigger(trigger_source, trigger_level)
#         self.acquire_jitter_data()
#         return self.analyze_jitter_data()

        
#     def perform_period_jitter_measurement(self, channel, trigger_source, trigger_level) -> MeasurementResult:
#         self.setup_period_jitter_measurement(channel)
#         self.configure_trigger(trigger_source, trigger_level)
#         self.acquire_jitter_data()
#         return self.analyze_jitter_data()

#     def perform_cycle_to_cycle_jitter_measurement(self, channel, trigger_source, trigger_level) -> MeasurementResult:
#         self.setup_cycle_to_cycle_jitter_measurement(channel)
#         self.configure_trigger(trigger_source, trigger_level)
#         self.acquire_jitter_data()
#         return self.analyze_jitter_data()
        <|MERGE_RESOLUTION|>--- conflicted
+++ resolved
@@ -747,75 +747,7 @@
         # so we need to reshape the array accordingly
         data_points_per_entry = 2  # Assuming each data point consists of a frequency and a corresponding value
         structured_data = data.reshape((-1, data_points_per_entry))
-<<<<<<< HEAD
-        
-
-    def perform_franalysis(self, input_channel, output_channel, start_freq, stop_freq, points=1000, mode='SWEep'):
-        """
-        Perform a frequency response analysis on the oscilloscope.
-
-        :param input_channel: The channel number to use as the input.
-        :param output_channel: The channel number to use as the output.
-        :param start_freq: The start frequency of the analysis in Hz.
-        :param stop_freq: The stop frequency of the analysis in Hz.
-        :param points: The number of points to use for the analysis.
-        """
-        # Validate input
-        self._check_valid_channel(input_channel)
-        self._check_valid_channel(output_channel)
-        
-        if mode not in ['SWEep', 'SINGle']:
-            raise InstrumentParameterError(f"Invalid mode {mode}. Supported modes: 'SWEep', 'SINGle'")
-        if start_freq < 10 or stop_freq > 20000000:
-            raise InstrumentParameterError(f"Invalid frequency range {start_freq} to {stop_freq}. Supported range: 10 Hz to 20 MHz")
-        if points < 1:
-            raise InstrumentParameterError(f"Invalid number of points {points}. Number of points must be positive.")
-        
-        # Enable FRANalysis
-        self._send_command(":FRANalysis:ENABle 1")
-
-        # Set the start and stop frequencies
-        self._send_command(f":FRANalysis:FREQuency:STARt {start_freq}Hz")
-        self._send_command(f":FRANalysis:FREQuency:STOP {stop_freq}Hz")
-
-        # Set the mode
-        self._send_command(f":FRANalysis:FREQuency:MODE {mode}")
-
-        # If single frequency mode, set the single frequency, otherwise set points for sweep
-        if mode == 'SINGle':
-            self._send_command(f":FRANalysis:FREQuency:SINGle {start_freq}Hz")
-        else:
-            # Not directly provided in the command summary, assuming there's a command for points
-            if points < 1:
-                raise InstrumentParameterError(f"Invalid number of points {points}. Number of points must be positive.")
-            # TODO remove this hard-coded limit - only for DSOX1204G
-            if points > 1000:
-                raise InstrumentParameterError(f"Invalid number of points {points}. Number of points must be less than 1000.")
-
-            self._send_command(f":FRANalysis:SWEep:POINts {points}")
-
-        # Initiate FRANalysis
-        self._send_command(":FRANalysis:RUN")
-
-        # Wait for analysis to complete and then read the data
-        # The waiting mechanism is not detailed, assuming there's a method for it
-        self._wait()
-        # Read the FRANalysis data (binary block format)
-        franalysis_data = self._read_to_np(self._query_raw(":FRANalysis:DATA?"))
-
-        # Process the binary block data into a structured format
-        # Assuming a helper function to convert binary block to numerical data
-        # data = self._read_preamble()
-
-        # Disable FRANalysis after completion
-        self._send_command(":FRANalysis:ENABle 0")
-
-        # Return the processed data
-        return franalysis_data
-    
-=======
-
->>>>>>> 0667221b
+
     @ConfigRequires("fft")
     def read_fft_data(self) -> MeasurementResult:
         """
